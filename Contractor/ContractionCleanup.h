/*
    open source routing machine
    Copyright (C) Dennis Luxen, others 2010

This program is free software; you can redistribute it and/or modify
it under the terms of the GNU AFFERO General Public License as published by
the Free Software Foundation; either version 3 of the License, or
any later version.

This program is distributed in the hope that it will be useful,
but WITHOUT ANY WARRANTY; without even the implied warranty of
MERCHANTABILITY or FITNESS FOR A PARTICULAR PURPOSE.  See the
GNU General Public License for more details.

You should have received a copy of the GNU Affero General Public License
along with this program; if not, write to the Free Software
Foundation, Inc., 59 Temple Place, Suite 330, Boston, MA  02111-1307  USA
or see http://www.gnu.org/licenses/agpl.txt.
 */

#ifndef CONTRACTIONCLEANUP_H_INCLUDED
#define CONTRACTIONCLEANUP_H_INCLUDED

#ifdef _GLIBCXX_PARALLEL
#include <parallel/algorithm>
#else
#include <algorithm>
#endif
#ifndef _WIN32
#include <sys/time.h>
#endif
#include "Contractor.h"

#ifdef _OPENMP
#include <omp.h>
#endif

class ContractionCleanup {
private:

    struct _CleanupHeapData {
        NodeID parent;
        _CleanupHeapData( NodeID p ) {
            parent = p;
        }
    };
#ifdef _MANYCORES
    typedef BinaryHeap< NodeID, NodeID, int, _HeapData, DenseStorage<NodeID, NodeID> > _Heap;
#else
    typedef BinaryHeap< NodeID, NodeID, int, _CleanupHeapData > _Heap;
#endif
    struct _ThreadData {
        _Heap* _heapForward;
        _Heap* _heapBackward;
        _ThreadData( NodeID nodes ) {
            _heapBackward = new _Heap(nodes);
            _heapForward = new _Heap(nodes);
        }
        ~_ThreadData()
        {
            delete _heapBackward;
            delete _heapForward;
        }
    };
    union _MiddleName {
        NodeID nameID;
        NodeID middle;
    };

public:

    struct Edge {
        NodeID source;
        NodeID target;
        struct EdgeData {
            int distance : 30;
            bool shortcut : 1;
            bool forward : 1;
            bool backward : 1;
            short type:7;
            _MiddleName middleName;
        } data;

        //sorts by source and other attributes
        static bool CompareBySource( const Edge& left, const Edge& right ) {
            if ( left.source != right.source )
                return left.source < right.source;
            int l = ( left.data.forward ? -1 : 0 ) + ( left.data.backward ? -1 : 0 );
            int r = ( right.data.forward ? -1 : 0 ) + ( right.data.backward ? -1 : 0 );
            if ( l != r )
                return l < r;
            if ( left.target != right.target )
                return left.target < right.target;
            return left.data.distance < right.data.distance;
        }

        bool operator== ( const Edge& right ) const {
            return ( source == right.source && target == right.target && data.distance == right.data.distance && data.shortcut == right.data.shortcut && data.forward == right.data.forward && data.backward == right.data.backward && data.middleName.middle == right.data.middleName.middle );
        }
    };

    ContractionCleanup( int numNodes, const std::vector< Edge >& edges ) {
        _graph = edges;
        _numNodes = numNodes;
    }

    ~ContractionCleanup() {

    }

    void Run() {
        RemoveUselessShortcuts();
    }

    template< class EdgeT >
    void GetData( std::vector< EdgeT >& edges ) {
        for ( int edge = 0, endEdges = ( int ) _graph.size(); edge != endEdges; ++edge ) {
            if(_graph[edge].data.forward || _graph[edge].data.backward) {
                EdgeT newEdge;
                newEdge.source = _graph[edge].source;
                newEdge.target = _graph[edge].target;
                newEdge.data = _graph[edge].data;
                edges.push_back( newEdge );
            }
        }
#ifdef _GLIBCXX_PARALLEL
        __gnu_parallel::sort( edges.begin(), edges.end() );
#else
        sort( edges.begin(), edges.end() );
#endif
    }

private:

    double _Timestamp() {
        struct timeval tp;
        gettimeofday(&tp, NULL);
        return double(tp.tv_sec) + tp.tv_usec / 1000000.;
    }

    void BuildOutgoingGraph() {
        //sort edges by source
#ifdef _GLIBCXX_PARALLEL
        __gnu_parallel::sort( _graph.begin(), _graph.end(), Edge::CompareBySource );
#else
        sort( _graph.begin(), _graph.end(), Edge::CompareBySource );
#endif
        try {
            _firstEdge.resize( _numNodes + 1 );
        } catch(...) {
            cerr << "Not enough RAM on machine" << endl;
            return;
        }
        _firstEdge[0] = 0;
        for ( NodeID i = 0, node = 0; i < ( NodeID ) _graph.size(); i++ ) {
            while ( _graph[i].source != node )
                _firstEdge[++node] = i;
            if ( i == ( NodeID ) _graph.size() - 1 )
                while ( node < _numNodes )
                    _firstEdge[++node] = ( int ) _graph.size();
        }
    }

    void RemoveUselessShortcuts() {
        int maxThreads = omp_get_max_threads();
        std::vector < _ThreadData* > threadData;
        for ( int threadNum = 0; threadNum < maxThreads; ++threadNum ) {
            threadData.push_back( new _ThreadData( _numNodes ) );
        }

        cout << "Scanning for useless shortcuts" << endl;
        BuildOutgoingGraph();
#pragma omp parallel for
<<<<<<< HEAD
        for ( int i = 0; i < _graph.size(); i++ ) {
=======
        for ( int i = 0; i < ( int ) _graph.size(); i++ ) {
>>>>>>> 89e4d4ac
            for ( unsigned edge = _firstEdge[_graph[i].source]; edge < _firstEdge[_graph[i].source + 1]; ++edge ) {
                if ( edge == i )
                    continue;
                if ( _graph[edge].target != _graph[i].target )
                    continue;
                if ( _graph[edge].data.distance < _graph[i].data.distance )
                    continue;

                _graph[edge].data.forward &= !_graph[i].data.forward;
                _graph[edge].data.backward &= !_graph[i].data.backward;
            }

            if ( !_graph[i].data.forward && !_graph[i].data.backward )
                continue;

            //only remove shortcuts
            if ( !_graph[i].data.shortcut )
                continue;

            if ( _graph[i].data.forward ) {
                int result = _ComputeDistance( _graph[i].source, _graph[i].target, threadData[omp_get_thread_num()] );
                if ( result < _graph[i].data.distance ) {
                    _graph[i].data.forward = false;
                }
            }
            if ( _graph[i].data.backward ) {
                int result = _ComputeDistance( _graph[i].target, _graph[i].source, threadData[omp_get_thread_num()] );

                if ( result < _graph[i].data.distance ) {
                    _graph[i].data.backward = false;
                }
            }
        }

        cout << "Removing edges" << endl;
        int useful = 0;
        for ( int i = 0; i < ( int ) _graph.size(); i++ ) {
            if ( !_graph[i].data.forward && !_graph[i].data.backward && _graph[i].data.shortcut )
                continue;
            _graph[useful] = _graph[i];
            useful++;
        }
        cout << "Removed " << _graph.size() - useful << " useless shortcuts" << endl;
        _graph.resize( useful );

        for ( int threadNum = 0; threadNum < maxThreads; ++threadNum ) {
            delete threadData[threadNum];
        }
    }

    void _ComputeStep( _Heap* heapForward, _Heap* heapBackward, bool forwardDirection, NodeID* middle, int* targetDistance ) {

        const NodeID node = heapForward->DeleteMin();
        const int distance = heapForward->GetKey( node );

        if ( heapBackward->WasInserted( node ) ) {
            const int newDistance = heapBackward->GetKey( node ) + distance;
            if ( newDistance < *targetDistance ) {
                *middle = node;
                *targetDistance = newDistance;
            }
        }

        if ( distance > *targetDistance ) {
            heapForward->DeleteAll();
            return;
        }
        for ( int edge = _firstEdge[node], endEdges = _firstEdge[node + 1]; edge != endEdges; ++edge ) {
            const NodeID to = _graph[edge].target;
            const int edgeWeight = _graph[edge].data.distance;
            assert( edgeWeight > 0 );
            const int toDistance = distance + edgeWeight;

            if ( (forwardDirection ? _graph[edge].data.forward : _graph[edge].data.backward ) ) {
                //New Node discovered -> Add to Heap + Node Info Storage
                if ( !heapForward->WasInserted( to ) )
                    heapForward->Insert( to, toDistance, node );

                //Found a shorter Path -> Update distance
                else if ( toDistance < heapForward->GetKey( to ) ) {
                    heapForward->DecreaseKey( to, toDistance );
                    //new parent
                    heapForward->GetData( to ) = node;
                }
            }
        }
    }

    int _ComputeDistance( NodeID source, NodeID target, _ThreadData * data, std::vector< NodeID >* path = NULL ) {
        data->_heapForward->Clear();
        data->_heapBackward->Clear();
        //insert source into heap
        data->_heapForward->Insert( source, 0, source );
        data->_heapBackward->Insert( target, 0, target );

        int targetDistance = (std::numeric_limits< int >::max)();
        NodeID middle = (std::numeric_limits<NodeID>::max)();

        while ( data->_heapForward->Size() + data->_heapBackward->Size() > 0 ) {
            if ( data->_heapForward->Size() > 0 ) {
                _ComputeStep( data->_heapForward, data->_heapBackward, true, &middle, &targetDistance );
            }

            if ( data->_heapBackward->Size() > 0 ) {
                _ComputeStep( data->_heapBackward, data->_heapForward, false, &middle, &targetDistance );
            }
        }
        return targetDistance;
    }
    NodeID _numNodes;
    std::vector< Edge > _graph;
    std::vector< unsigned > _firstEdge;
};

#endif // CONTRACTIONCLEANUP_H_INCLUDED<|MERGE_RESOLUTION|>--- conflicted
+++ resolved
@@ -171,11 +171,7 @@
         cout << "Scanning for useless shortcuts" << endl;
         BuildOutgoingGraph();
 #pragma omp parallel for
-<<<<<<< HEAD
-        for ( int i = 0; i < _graph.size(); i++ ) {
-=======
         for ( int i = 0; i < ( int ) _graph.size(); i++ ) {
->>>>>>> 89e4d4ac
             for ( unsigned edge = _firstEdge[_graph[i].source]; edge < _firstEdge[_graph[i].source + 1]; ++edge ) {
                 if ( edge == i )
                     continue;
